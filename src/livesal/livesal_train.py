--- conflicted
+++ resolved
@@ -1,193 +1,3 @@
-<<<<<<< HEAD
-import sys
-from pathlib import Path
-
-GLOBAL_DIR = Path(__file__).parent / ".." / ".."
-sys.path.append(str(GLOBAL_DIR))
-
-import torch
-import argparse
-import torch.nn as nn
-
-from src.utils.random import set_seed
-from src.models.livesal import LiveSAL
-from src.utils.parser import get_config
-from src.losses.kl_div import KLDivLoss
-from src.losses.combined import CombinedLoss
-from src.utils.file import get_paths_recursive
-from src.trainers.livesal_trainer import LiveSALTrainer
-from src.datasets.salicon_dataset import get_dataloaders
-from src.losses.correlation_coefficient import CorrelationCoefficientLoss
-from src.config import (
-    SEED,
-    DEVICE,
-    N_WORKERS,
-    CONFIG_PATH,
-    PROCESSED_SALICON_PATH,
-)
-
-
-def get_model(
-    hidden_channels: int,
-    output_channels: int,
-    with_positional_embeddings: bool,
-    with_graph_processing: bool,
-    freeze_encoder: bool,
-    fusion_level: int,
-) -> nn.Module:
-    return LiveSAL(
-        hidden_channels=hidden_channels,
-        output_channels=output_channels,
-        with_positional_embeddings=with_positional_embeddings,
-        with_graph_processing=with_graph_processing,
-        freeze_encoder=freeze_encoder,
-        fusion_level=fusion_level,
-    ).to(DEVICE)
-
-
-def get_criterion() -> nn.Module:
-    kl_loss = KLDivLoss(temperature=1.0, eps=1e-7)
-    corr_loss = CorrelationCoefficientLoss(eps=1e-7)
-    criterion = CombinedLoss(
-        {
-            "kl": (kl_loss, 1.0),
-            "corr": (corr_loss, 0.5),
-        }
-    )
-
-    return criterion
-
-
-def get_optimizer(
-    model: nn.Module,
-    learning_rate: float,
-    weight_decay: float,
-) -> nn.Module:
-    return torch.optim.AdamW(
-        model.parameters(),
-        lr=learning_rate,
-        weight_decay=weight_decay,
-        betas=(0.9, 0.95),
-    )
-
-
-def get_trainer(
-    model: nn.Module,
-    criterion: nn.Module,
-    accumulation_steps: int,
-    evaluation_steps: int,
-    use_scaler: bool,
-) -> LiveSALTrainer:
-    return LiveSALTrainer(
-        model=model,
-        criterion=criterion,
-        accumulation_steps=accumulation_steps,
-        evaluation_steps=evaluation_steps,
-        use_scaler=use_scaler,
-        name=f"livesal",
-    )
-
-
-def parse_arguments() -> argparse.Namespace:
-    """
-    Parse command line arguments.
-
-    Returns:
-        argparse.Namespace: The parsed arguments.
-    """
-    parser = argparse.ArgumentParser(description="Process dataset sequences.")
-
-    parser.add_argument(
-        "--config-file-path",
-        "-config",
-        "-conf",
-        "-c",
-        type=str,
-        default=f"{CONFIG_PATH}/livesal/global.yml",
-        help="The path to the config file.",
-    )
-        
-    return parser.parse_args()
-
-
-def main() -> None:
-    set_seed(SEED)
-
-    # Parse arguments
-    args = parse_arguments()
-    config_file_path = args.config_file_path
-
-    # Get config parameters
-    config = get_config(config_file_path)
-    n_epochs = int(config["n_epochs"])
-    learning_rate = float(config["learning_rate"])
-    weight_decay = float(config["weight_decay"])
-    batch_size = int(config["batch_size"])
-    accumulation_steps = int(config["accumulation_steps"])
-    evaluation_steps = int(config["evaluation_steps"])
-    splits = tuple(map(float, config["splits"]))
-    save_model = bool(config["save_model"])
-    use_scaler = bool(config["use_scaler"])
-    with_transforms = bool(config["with_transforms"])
-    hidden_channels = int(config["hidden_channels"])
-    output_channels = int(config["output_channels"])
-    with_positional_embeddings = bool(config["with_positional_embeddings"])
-    with_graph_processing = bool(config["with_graph_processing"])
-    freeze_encoder = bool(config["freeze_encoder"])
-    fusion_level = int(config["fusion_level"]) if "fusion_level" in config else None
-    print(f"✅ Using config file at {Path(config_file_path).resolve()}")
-
-    # Get dataloaders, model, criterion, optimizer, and trainer
-    sample_folder_paths = get_paths_recursive(
-        folder_path=PROCESSED_SALICON_PATH, match_pattern="*", file_type="d"
-    )
-    train_loader, val_loader, _ = get_dataloaders(
-        sample_folder_paths=sample_folder_paths,
-        with_transforms=with_transforms,
-        batch_size=batch_size,
-        train_split=splits[0],
-        val_split=splits[1],
-        test_split=splits[2],
-        train_shuffle=True,
-        n_workers=N_WORKERS,
-        seed=SEED,
-    )
-    model = get_model(
-        hidden_channels=hidden_channels,
-        output_channels=output_channels,
-        with_positional_embeddings=with_positional_embeddings,
-        with_graph_processing=with_graph_processing,
-        freeze_encoder=freeze_encoder,
-        fusion_level=fusion_level,
-    )
-    criterion = get_criterion()
-    optimizer = get_optimizer(
-        model,
-        learning_rate=learning_rate,
-        weight_decay=weight_decay,
-    )
-    trainer = get_trainer(
-        model,
-        criterion=criterion,
-        accumulation_steps=accumulation_steps,
-        evaluation_steps=evaluation_steps,
-        use_scaler=use_scaler,
-    )
-
-    # Train the model
-    trainer.train(
-        train_loader=train_loader,
-        val_loader=val_loader,
-        optimizer=optimizer,
-        n_epochs=n_epochs,
-        learning_rate=learning_rate,
-        save_model=save_model,
-    )
-
-
-if __name__ == "__main__":
-    main()
-=======
 import sys
 from pathlib import Path
 
@@ -374,5 +184,4 @@
 
 
 if __name__ == "__main__":
-    main()
->>>>>>> 88641116
+    main()