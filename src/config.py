--- conflicted
+++ resolved
@@ -1,33 +1,3 @@
-<<<<<<< HEAD
-import sys
-from pathlib import Path
-
-CODE_DIR = "/home/poletto/code"
-SCRATCH_DIR = "/scratch/izar/poletto"
-
-import torch
-
-DATA_PATH = f"{SCRATCH_DIR}/data"
-CONFIG_PATH = f"{CODE_DIR}/config"
-GAZE_PATH = f"{DATA_PATH}/gaze"
-SETS_PATH = f"{DATA_PATH}/sets"
-SAMPLES_PATH = f"{DATA_PATH}/samples"
-GROUND_TRUTHS_PATH = f"{DATA_PATH}/ground_truths"
-MODELS_PATH = f"{DATA_PATH}/models"
-SALICON_PATH = f"{DATA_PATH}/salicon"
-RAW_SALICON_PATH = f"{SALICON_PATH}/raw"
-PROCESSED_SALICON_PATH = f"{SALICON_PATH}/processed"
-RAW_SALICON_GAZES_PATH = f"{RAW_SALICON_PATH}/gazes"
-RAW_SALICON_IMAGES_PATH = f"{RAW_SALICON_PATH}/images"
-FIXATION_DATA_PATH = f"{GAZE_PATH}/fixation_data.csv"
-
-SEQUENCE_LENGTH = 3
-BATCH_SIZE = 2
-SPLITS = (0.7, 0.2, 0.1)
-N_WORKERS = 8
-
-SEED = 0
-=======
 import os
 import torch
 from pathlib import Path
@@ -56,5 +26,4 @@
 N_WORKERS = 4
 
 SEED = 0
->>>>>>> 88641116
 DEVICE = "cuda" if torch.cuda.is_available() else "cpu"