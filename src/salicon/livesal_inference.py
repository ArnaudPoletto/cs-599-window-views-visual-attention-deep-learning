--- conflicted
+++ resolved
@@ -46,11 +46,8 @@
         "-conf",
         "-c",
         type=str,
-<<<<<<< HEAD
         default=f"{CONFIG_PATH}/livesal/global_salicon_salicon_challenge.yml",
-=======
         default=f"{CONFIG_PATH}/livesal/global_salicon_challenge.yml",
->>>>>>> b43501f0
         help="The path to the config file.",
     )
 
